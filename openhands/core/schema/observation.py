--- conflicted
+++ resolved
@@ -49,16 +49,13 @@
     CONDENSE: str = Field(default='condense')
     """Result of a condensation operation."""
 
-<<<<<<< HEAD
     SEARCH: str = Field(default='search')
     """Result of a web search operation."""
 
     CODE_SEARCH: str = Field(default='code_search')
     """Result of a code search operation."""
-=======
     RECALL: str = Field(default='recall')
     """Result of a recall operation. This can be the workspace context, a microagent, or other types of information."""
->>>>>>> c3d60b31
 
 
 ObservationType = ObservationTypeSchema()