--- conflicted
+++ resolved
@@ -1,5 +1,4 @@
 from openhands.events.event import Event
-<<<<<<< HEAD
 from openhands.events.observation import (
     AgentCondensationObservation,
     AgentDelegateObservation,
@@ -362,11 +361,9 @@
             break
 
 
-=======
 from openhands.llm.metrics import Metrics, TokenUsage
 
 
->>>>>>> c3d60b31
 def get_token_usage_for_event(event: Event, metrics: Metrics) -> TokenUsage | None:
     """
     Returns at most one token usage record for the `model_response.id` in this event's
