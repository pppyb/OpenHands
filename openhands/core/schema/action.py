--- conflicted
+++ resolved
@@ -82,16 +82,13 @@
     SEND_PR: str = Field(default='send_pr')
     """Send a PR to github."""
 
-<<<<<<< HEAD
     SEARCH: str = Field(default='search')
     """Search the web using a search engine."""
 
     CODE_SEARCH: str = Field(default='code_search')
     """Search code in a repository using semantic search."""
-=======
     RECALL: str = Field(default='recall')
     """Retrieves content from a user workspace, microagent, or other source."""
->>>>>>> c3d60b31
 
 
 ActionType = ActionTypeSchema()